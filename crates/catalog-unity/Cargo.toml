[package]
name = "deltalake-catalog-unity"
version = "0.13.0"
authors.workspace = true
keywords.workspace = true
readme.workspace = true
edition.workspace = true
homepage.workspace = true
description.workspace = true
license.workspace = true
repository.workspace = true
rust-version.workspace = true

[dependencies]
async-trait.workspace = true
tokio.workspace = true
serde.workspace = true
serde_json.workspace = true
thiserror.workspace = true
futures.workspace = true
chrono.workspace = true
tracing.workspace = true
<<<<<<< HEAD
deltalake-core = { version = "0.29.2", path = "../core" }
deltalake-logstore = { version = "0.29.0", path = "../logstore" }
=======
typed-builder = { workspace = true }
deltalake-core = { version = "0.29.0", path = "../core" }
>>>>>>> 2e5f7b0f
deltalake-aws = { version = "0.12.0", path = "../aws", optional = true }
deltalake-azure = { version = "0.12.0", path = "../azure", optional = true }
deltalake-gcp = { version = "0.13.0", path = "../gcp", optional = true }
reqwest = { version = "0.12", default-features = false, features = ["rustls-tls", "json", "http2"] }
reqwest-retry = "0.7"
reqwest-middleware = { version = "0.4.0", features = ["json"] }
rand = "0.9"
dashmap = "6"
datafusion = { workspace = true, optional = true }
moka = { version = "0.12", optional = true, features = ["future"] }

[dev-dependencies]
tokio = { version = "1", features = ["macros", "rt-multi-thread"] }
tempfile = { workspace = true }
httpmock = { version = "0.8.0-alpha.1" }
tracing-subscriber = { version = "0.3", features = ["env-filter"] }

[features]
default = ["datafusion", "aws"]
aws = ["deltalake-aws"]
azure = ["deltalake-azure"]
gcp = ["deltalake-gcp"]
r2 = ["deltalake-aws"]
datafusion = ["dep:datafusion", "deltalake-core/datafusion", "moka"]

[[example]]
name = "uc_example"
path = "examples/uc_example.rs"
required-features = ["datafusion", "aws"]
<|MERGE_RESOLUTION|>--- conflicted
+++ resolved
@@ -20,13 +20,9 @@
 futures.workspace = true
 chrono.workspace = true
 tracing.workspace = true
-<<<<<<< HEAD
+typed-builder = { workspace = true }
 deltalake-core = { version = "0.29.2", path = "../core" }
 deltalake-logstore = { version = "0.29.0", path = "../logstore" }
-=======
-typed-builder = { workspace = true }
-deltalake-core = { version = "0.29.0", path = "../core" }
->>>>>>> 2e5f7b0f
 deltalake-aws = { version = "0.12.0", path = "../aws", optional = true }
 deltalake-azure = { version = "0.12.0", path = "../azure", optional = true }
 deltalake-gcp = { version = "0.13.0", path = "../gcp", optional = true }
